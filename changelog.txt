<<<<<<< HEAD
=======
1.1.19.88
  - Fixes #33 by properly adjusting the cash for existing open futures (added
    long comment to explain the logic)
  - TimeReturn analyzer added. Can calculate returns for all timeframes
  - SharpeRatio updated to use TimeReturn including automatic adjustment of
    the (annual) riskfreerate for timeframes days, weeks, months. It can still
    use the legacy AnnualReturn analyzer
  - CommInfoBase added as root of all commission schemes to make commission
    schemes more flexible by not tying margin to commission type deduction
  - Added 4 CommInfoBase derived classes with standard commission schemes
  - Extended broker.setcommission call with parameters to work with the new
    CommInfoBase
  - Implemented the legacy CommissionInfo as a subclass of CommInfoBase, fully
    retaining the existing behavior
  - Some in-code documentation updates

>>>>>>> b8543980
1.1.18.88
  - Fixes #30 - Packaging issue under Python 3.x introduced in 1.1.17.88

1.1.17.88
  - #29 extend commissions to support additional schemes
  - #27 convert iterable in pandas datasource to list before checking len
  - Packaging reordering to suppor introduction of dependencies

1.1.16.88
  - Correct missing super in start some Data Feeds. Closes #27

1.1.15.88
  - DivByZero function included to perform division without triggering
    exceptions
  - SessionFiller completed as data filter
  - Corrections to WriterStringIO
  - Final renaming of data filter API
  - Reset of operators to stage1 to be able to run over same data again withoug
    re-init
  - Update data-replay/resample samples to use new filter API
  - Rework of testcaes to use new filter API and run all combinations of
    runonce/preload

1.1.14.88
  - Comminfo passed down to trades for multitrade profit and loss calculation
    for issue #226
  - Addition of filters/processors (naming not final) to data sources
  - (Re)Implementation of Resampling/Replaying as Processors - Old
    Implementation still available
  - Changed X axis formatting for Weeks/Months/Years
  - DataFilter/DataFiller implemented as DataSources and also as
    Filters/Processors
  - DataFilter/DataFiller sample
  - Time management improvement to address precision issues when isolating time
    from coded datetime with new functions in LineBuffer

1.1.13.88
  - Further refactoring of resampling (keeping previous parameter names
    compatible) killing corner case for last bar still having the sub-bar
    timestamp - Close #25
  - Added sessionstart parameter to DataBase to complement sessionend
  - Some module import refactoring to refer to main module
  - Added DataFilter class
  - Close #24 by enabling writer to handle Analyzer dictionaries which carry
    non-string as keys
  - Correct/enhance some of the samples

1.1.12.88:
  - Refactoring of minute/seconds/microseconds bar compression scheme to allow
    time adjusted bars
  - Added tick_last to datas - alias of tick_close
  - resampledata and replaydata methods added to cerebro
  - Added tick_last to datas - alias of tick_close
  - Added multitrade support and sample
  - Added helper time2num and num2time to complement date2num and num2date
  - RelativeVolumeByBar Sample
  - Corrected fromdate being set at the end of session
  - Refactor some data feeds to use iterators and discard itertools.count
  - Add dm/tm methods to LineBuffer to get numeric parts (int/fraction) of
    numeric datetime representation
  - Added sample datas with volume
  - Corrected _orlogic for "Or" function and bool'ized And and Or
  - Refactored starting points in running strategies
  - Added queue/Queue to py3 compatibility
  - Further rework of minute (and sub-minute) Data Resampling/Replaying
  - Added tia/visualize-wealth/QSTK/TradingWithPython to README
  - Added tick_last to set of tick variables (open/high/low/close)
  - Added resampledata and replaydata to cerebro to avoid having to instantiate
    DataReplayer/DataResampler

1.1.11.88:
  - Added TimeFrame for Ticks, MicroSeconds and Seconds
  - Plot support for new Ticks, MicroSeconds and Seconds TimeFrames
  - Removed flushing of sys.stdout on Win32 platforms to avoid interactions with
    ipython (fixes #20)
  - Reworked Resampling for TimeFrame Minutes (closes #19) and added Resampling
    for Seconds, MicroSeconds and TickData
  - Sample of plot-on-same-axis added
  - Added pypy/pypy3 tests to Travis and added to to documentation
  - Added sample which resamples tickdata

1.1.10.88:
  - Small documentation updates
  - Indicators can be plotted on/over other indicators
  - Sample of plot-on-same-axis added

1.1.9.88:
  - Doc/Readme additions for 3.5
  - Removed dangling py3 in writer from six transition
  - Added writer testcase

1.1.8.88:
  - Added Python 3.5 to Travis CI
  - Removed 2.6 and added 3.5 from setup.py
  - Refactored bt-run.py to internal function and added btrun executable to
    installation
  - Added cerebro parameters and writers support to btrun
  - Fixed duplicate writers next call in "next" mode
  - Improved LineSeries objects name printing in WriterFile and changed "csv"
    to False
  - Correct sign of "closed" if a long/short position if a position is reduced:
    closes #18
  - Removed six dependency through small internal Py2/Py3 module and updated
    docs and setup.py
  - Removed nose-exclude from test requirements
  - Implement current order status in broker
  - 0 can be passed as number of maxcpus for optimization (same as None)
  - SQN and TradeAnalyzer documented

1.1.7.88:
  - Drop Python 2.6 support (also removing internal OrderedDict) after adding
    nexbars which needs collections.deque with maxlen (>= 2.7)
  - First Writer Implemenatation for CSV Output
  - TradeAnalyzer implementation
  - SystemQualityNumber (SQN) implementation

1.1.6.88:
  - Broker reworked to check margin/cost limits on order submission/execution
  - Broker fix to avoid having the wrong sign on short "Trades"
  - Rework Trades commission deduction
  - Additions to Position, Order to support broker new checks
  - Add missing analyzers loop call to "_next"
  - Observers loop handled in Strategy now (only object holding them)
  - Observers reachable in strategy via new alias "observers" (in addition to
    "stats")
  - Cosmetic changes to analyer pprint
  - Correction to Position.__len__ to work with negative sizes (short positions)
  - Crossover defaults to true for plotting just like any other indicator
  - "Exactbars" mode added which limits the amounts of bars to those needed by
    each indicator. Disables runonce, preloading and plotting. It uses a
    ringbuffer method
  - Documentation/Samples directory (and hence doc fixes) rework
  - Documentationn rework for direct execution of scripts against sample datas
    #16
  - Multiple Data Strategy added as Sample
  - Automatic import of flushfile
  - Added LineForward as complement to LineDelay
  - Correct double call to Analyzer._next
  - Cover case in which a line from a data is directly assigned, avoiding the
    binding to kick-in too early
  - Correction in Accum indicator (typo line -> lines) and super addition to
    WilliamsAD

1.1.5.88:
  - Added reversion to stage1 operator behavior when the strategy backtesting is
    over
  - Refactoring of minimum period calculation in LineIterator
  - Refactoring of strategy minimum period calculation to allow indicator
    injection
  - Cerebro support for addition of indictors to inject into strategies
  - bt-run rework to support multiple strategies (o none), observers, indicators
    and analyzers with individual kwargs per entry
  - bt-run rework of plotting to single argument with kwargs
  - Corrected ill behavior when separatin multiple line objects passed as single
    argument to an indicator which lead to multi-owner management for the 2nd
    line and posterior
  - Analyzer defines stubs for print pprint and get_analysis
  - Addion of LineDelay opposite: LineForward to support positive (look/write
    backwards) arguments in the line(period) notation
  - Added datas and data alias in Analyzers

1.1.4.88:
  - Thorough documentation rework
  - Corner case for multiple timeframe datas when the larger timeframe doesn't
    contribute to minimum period with indicators
  - Correction of data resampling which affected same timeframe (which is valid
    because compression can be different)
  - Built-In Strategies auto-documentation added
  - Blaze data support and Pandas Datafeed with only numeric indices support
  - bt-run accepts kwargs per loaded object (strategy, observer, analyzer) and
    can load the default Strategy object if none is specified

1.1.3.88:
  - Automation bt-run.py script added
  - Pandas Dataframe support
  - Improvements to OrderedDict imports for Python 2.6 compatibility
  - Default reference price for orders is bar closing price if not set like in
    Market orders
  - Analyzers added: non-lines objects offering in-run/post-run statistics
  - Analyzers added: SharpeRatio and AnnualReturn
  - Improved Observers which now support (like Indicators/Strategies)
    prenext/nextstart
  - Simplified cerebro return values for run: single list if not optimizing and
    list of lists if optimizing
  - Order Execution Sample script added
  - SMA_CrosssOver Strategy included in submodule backtrader.strategies

1.1.2.88:
  - Generic Data Feed Development Documentation
  - Observers Documentation
  - Support for last tick values in data feeds (data.tick_xxx with xxx being,
    open, high, low, close, volume, openinterest. Unless a real-time feed is
    used or a replay is done, the values will be those of the regular bar
  - Replayer support filling up the last used tick_xxx values
  - Orders have new attribute with the next end of session after the order
  - Broker uses the tick prices for order execution supporting with it the same
    logic in replay and regular mode
  - Fixes #11: On Market Close Orders new logic including end of session check
    support
  - VisualChart binary file direct support

1.1.1.88:
  - Quickstart documentation update to use Trades
  - Issue #3 setcash before the run corrected
  - Addition of GenericCSVData (following #6)
  - Documentation on DataFeeds
  - SierraChartCSVData added
  - Documentation on DataFeed development
  - #8 to address valid for order limited in time
  - Improved to order creation (via buy/sell) from the strategy
  - Corrected plimit typo in order execution
  - Corrected redefinition of enum for order execution types Stop/StopLimit
  - Order cloning and unique id per order to allow same order notified
    twice in same interval with different events
  - Added missing notification for order.accept
  - Broker refactoring on BuyOrder detection and price naming for limit
  - Documentation on order creation and execution

1.1.0.88:
  - Added Gitter stuff to README.rst
  - Documentation updates
  - Moved operations calculations to strategy with extra P&L information from
    the broker (with an updated CommissionInfo profitandloss method) and
    simplified Operations observer along the way
  - Removal of the analyzer paradigm, refactoring the introduction of observers,
    which now can be done through Cerebro to make them really usable as
    statistics generators. Default observers get added from Cerebro unless
    explicitly indicatoed not to do so
  - notify renamed to notify_order (patch support included)
  - notify_operation renamed to notify_trade
  - All "Operation" references changed to "Trade"
  - Minor version bump due to the "Operation" and "Observer" refactoring
  - Addition of a drawdown observer

1.0.10.88:
  - Further corrections for more "unpickable" cases

1.0.9.88:
  - Multicore support for optimization
  - Corrected quickstart samples to change Yahoo "reversed" to "reverse" and
    change the value from True to False
  - Changes needed to support pickling: adding dynamic classes to modules,
    assigning unique names to dynamic classes, not keeping instance methods in
    variables and removing lambda definitions for functions defined at module
    level
  - Changes to testcommon and test_strategy_optimized to avoid nosetests errors
    with multiprocessing

1.0.8.88:
  - Correction to yahoodownload from landscape.io check when exception is raised
  - alias plotname assignment done before the alias variable is overwritten to
    avoid plotname from just being the 2nd letter of the alias
  - Added incminperiod to increase minperiods with non further calculations
  - Notation relaxation: indicators may not indicate on which data they operate
    and the data of the owner will be used automatically
  - zlema now calles super on init
  - Cosmetic corrections to moving averages to not use aliased names
  - Corner minimum period calculation case covered in
    ExponentialSmoothingDynamic in which a passed line as a parameter is not being
    considered in any calculation because there is no line assignment in the
    indicator
  - Corrections to FeedBase to avoid passing "dataname" twice
  - Added a crosshairs cursor to the charts using modified MultiCursor from
    matplotlib (submitted to Matplotlib)
  - Moving Average Refactoring into separated files
  - Indicators (88): Trix/TrixSignal (w doc/test)

1.0.7.86
  - Import Indicator and functions into the indicators package to enable
    indicators to do a "from ." import
  - Improvements to class alias definition
  - Indicators (74): basicops receives Average, WeightedAverage, ExpSmoothing,
    ExpSmoothingDynamic
  - Indicator (75): ZLEMA with tests and documentation
  - Refactored MovingAverage placeholder and MovingAverages to use basic
    operations and autoregister in the placeholder
  - Refactored DEMA, TEMA, ZLEMA to subclasses of MovingAverageBase for
    autoregistrattion
  - Refactored envelope to automatically create envelopes from all
    auto-registered MovingAverages
  - Refactored oscillator to automatically create envelopes from all
    auto-registered MovingAverages
  - Indicators (77): ZLEMAEnvelope, ZLEMAOscillator added
  - Indicators (79): TrueLow, TrueHigh added and TrueRange refactored to use them
  - Indicators (81): UpDayBool, DownDayBool as specialized versions of UpDay and
    DownDay
  - Refactored all indicators to do a relative "." import for Indicator and
    functions
  - Removed docstring code from LineSeries to move it to a sphinx extension
  - Added sphinx etension to automate documentation of indicators
  - Removed previous indicator documentation and added "indautoref" own
    directive for autodocumentation
  - indicators autoregister with Indicator (for things like autodocumentation)
  - Avoid automatically generated Envelope/Oscillator from MovingAverages to
    register to avoid "EnvelopeOscillator" subclasses
  - Indicators receiving only 1 data get the 2nd and later lines as extras (use
    case: a crossover uses line 0 and 1 automatically)
  - Indicators (85): PriceOscillator, PercentagePriceOscillator,
    PercentagePriceOscillatorShort, PrettyGoodOscillator added
  - Indicators (86) - Williams Accumulation/Distribution (WilliamsAD) added

1.0.6.70
  - Correction of bug which prevented lines in different indicators to have the
    same name and different index at the same hierarchy level
  - Added AroonUpDown, AroonOscillator, AroonUp, AroonDown,
    AroonUpDownOscillator (with tests and docs)
  - Added basic indicators FindFirstIndex, FindFirstIndexHighest,
    FindFirstIndexLowest (with test and docs)
  - Added basic indicators FindLastIndex, FindLastIndexHighest,
    FindLastIndexLowest (with test and docs)
  - Documented OperationN (so anyone can subclass it if wished)
  - Removed old MaxN and MinN (same as Highest and Lowest)
  - Made RSI_SMA the class and RSI_Cutler the alias
  - Added support in plot and lineiterator to put plot specific code (like
    dynamically setting plothlines) in a separate method to fully separate
    indicator logic from any plotting logic
  - Fully specified Python versions supported in setup.py and some PEP8 changes
  - Changed test case generation string printing to simplify operations (Python
    3.2 doesn't support 'u')
  - Existing indicators updated to use new plot/indicator code logic separation
  - Improvements to envelope object hierarchy with method to prepare periods
  - Changed (previously unused) behavior of assignment to lines[x],
    allowing establishing line bindings without knowing the alias
  - Subclass OperationN from new PeriodN to allow for subclasses of
    basic PeriodN with no need to define "func"
  - LineSeries objects "lines" can be mixed with objects holding "lines"
    attributes
  - MetaParams objects can be mixed with other objects containing "params"
  - MetaLineSeries support for alias definition and autodocumentation of alias,
    lines, parameters, plotinfo and plotlines
  - Correction to AutoInfoClass._getdefaults to correctly return a list under
    Py3
  - Refactored Moving Averages to be "formulated" objects rather than next/once
    based to allow for easy mixin/subclassing
  - Refactored and simplified envelope indicators
  - Refactored indicators to use alias and semi-autodocumentation facilities
    from LineSeries
  - Indicators (60): DEMA, TEMA (with tests and docs)
  - Indicators (62): DEMAEnvelope, TEMAEnvelope (with tests and docs)
  - Indicators (70): Oscillator, SMAOsc, EMAOsc, SMMAOsc, WMAOsc, DEMAOsc and
    TEMAOsc (with testcases and docs) added (MixIn also documented)
  - Testcase for Envelope added
  - Plot bug correccted which could prevent indicators (on same plot as data) on
    indicators from being plotted
  - Plot support for plotlines properties to be specified as lines

1.0.5.47
  - CCI Plotting labels improved
  - WilliamsR plotname/plotlines names improved
  - Stochastic plotlines names improved
  - Momentum plotting labels improved
  - DirectionalMovement plotting labels improved
  - XXXDeviations plotting labels improved
  - Changes (__hash__ in lineroot and list(xxx.values) when plotting) for Python
    3.4 compatibility
  - test_strategy_optimized import xrange from six for Python 3 and travis.yml
    updated to runn with Python 3.4 too
  - OrderedDict recipe added for Python 2.6 compatibility
  - Continuous integration check under Travis added for 2.6/3.2/3.3
  - Updated Readme and docs about Python compatibility

1.0.4.47
  - Tests for strategy optimized/not optimized added
  - Cosmetic change to "triggered" parameter initialization in StopLimitOrders
  - Test added for "Operation"
  - Test for "Position"
  - All indicators changed to used absolute imports for clarity and possible
    independence
  - Added indicator MeanDeviation (and doc)
  - Added indicator CommodityChannelIndex (CCI) (docs and test)
  - Reordered StdDeviation/MeanDeviation into own module and doc sub-section
  - Plot support for lines having a name different than the class alias (ex:
    plusDI can be plotted as +DI)
  - Update docs badge link to project, add direct link to indicators in docs and
    clarify installation from sources with header
  - Refactoring of UpDays/DownDays to UpDay/DownDay for RSI
  - DirectionalMove Indicators (+tests/docs): DI, +DI, -DI, ADX, ADXR, DMI, DM

1.0.3.36
  - Wikipedia link for DetrendedPriceOscillator
  - Renaming of Stochastic and Williams lines to include "perc" (originally %)
  - Removal of specific plotnames in MovingAverages
  - Williams renamed to WilliamsR for accuracy and line renamed to percR
  - Stochastic lines renamed to percK and percD from kperc and dperc for
    accuracy
  - StochasticFull added (3 lines)
  - CrossOver, CrossUp, CrossDown indicators and documentation
  - Correct broker usage in "close" operation
  - Operations observer plotting style changed to "full"
  - BuySell observer plotting style changed to full and buy color changed to
    lime for visibility
  - Broker correction of initial commission assigment. Introduced error when
    adding support for optimization
  - Added indicators: Envelope, SMAEnvelope, EMAEnvelope, SMMAEnvelope,
    WMAEnvelope, KAMAEnvelope (tests and docs included)
  - Corrected label plotting when a LineSeries object is passed as label
  - Documentation and test for CommissionInfo

1.0.2.26
  - Correction to minperiod calculation to correctly calculate and take into
    account indicator on indicator/single lines minperiods together with
    multi-timeframe datas
  - Extra plotting defaults to lineiterator to simplify plotting code
  - Added plotforce to force plotting of an indicator which relies on
    non-plotted/plottable data/clock sources
  - Plotting support for indicator on indicator respecting above/below order
  - Support plotting indicators which don't have a data/indicator clock by
    looking up the chain
  - Add badges' alternative test and add a badge for the documentation
  - KAMA sets plotname to override inherited one from SimpleMovingAverage
  - Williams %R indicator and test
  - Momentum, RateOfChange, MomentumOscillator and tests

1.0.1.22
  - Reordering and addition of sample datas
  - Addition of samples limited to 2014 and 2006
  - Independent Yahoo Online Download Tool
  - TrueRange formula improvement
  - Changed LineSeries "array" access to property
  - data_0 references changed to more generic data
  - Added AdaptiveMovingAverage
  - AdaptiveMovingAverage added to the docs
  - YahooCSV "reversed" parameter changed to reverse (and inverted default to
    False
  - Changes to make online downloads Py3 compatible
  - Multi-Timeframe datas which are exhausted will return empty bars
  - Improvements in VChartCSVData for name and timeframe recognition
  - Added own simple csv format for sample
  - Reordering/Addition of data samples
  - Addition of nosetest testcases covering indicators, data multi timeframe
    and resampling
  - Travis-ci integration
  - Extra minperiod check in LineIterator postinit hook to account for
    indicators with calculations in __init__ not applied directly to line
    assignments

1.0.0.21
  - First tagged and documented release<|MERGE_RESOLUTION|>--- conflicted
+++ resolved
@@ -1,5 +1,3 @@
-<<<<<<< HEAD
-=======
 1.1.19.88
   - Fixes #33 by properly adjusting the cash for existing open futures (added
     long comment to explain the logic)
@@ -16,9 +14,8 @@
     retaining the existing behavior
   - Some in-code documentation updates
 
->>>>>>> b8543980
 1.1.18.88
-  - Fixes #30 - Packaging issue under Python 3.x introduced in 1.1.17.88
+  - Fixes #31 - Packaging issue under Python 3.x introduced in 1.1.17.88
 
 1.1.17.88
   - #29 extend commissions to support additional schemes
